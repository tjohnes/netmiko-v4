from netmiko.cisco.cisco_ios import (
    CiscoIosBase,
    CiscoIosSSH,
    CiscoIosTelnet,
    CiscoIosSerial,
)
from netmiko.cisco.cisco_ios import CiscoIosFileTransfer
from netmiko.cisco.cisco_ios import InLineTransfer
from netmiko.cisco.cisco_asa_ssh import CiscoAsaSSH, CiscoAsaFileTransfer
from netmiko.cisco.cisco_ftd_ssh import CiscoFtdSSH
from netmiko.cisco.cisco_nxos_ssh import CiscoNxosSSH, CiscoNxosFileTransfer
from netmiko.cisco.cisco_xr import CiscoXrSSH, CiscoXrTelnet, CiscoXrFileTransfer, CiscoCxrHa
from netmiko.cisco.cisco_wlc_ssh import CiscoWlcSSH
from netmiko.cisco.cisco_s300 import CiscoS300SSH
from netmiko.cisco.cisco_s300 import CiscoS300Telnet
from netmiko.cisco.cisco_tp_tcce import CiscoTpTcCeSSH
from netmiko.cisco.cisco_viptela import CiscoViptelaSSH
<<<<<<< HEAD
from netmiko.cisco.cisco_cloudnative import CiscoCloudnativeSSH, CiscoCloudnativeTelnet
=======
from netmiko.cisco.cisco_bsp import CiscoBspSSH, CiscoBspTelnet
>>>>>>> add1811e

__all__ = [
    "CiscoIosSSH",
    "CiscoIosTelnet",
    "CiscoAsaSSH",
    "CiscoFtdSSH",
    "CiscoNxosSSH",
    "CiscoXrSSH",
    "CiscoXrTelnet",
    "CiscoWlcSSH",
    "CiscoS300SSH",
    "CiscoS300Telnet",
    "CiscoTpTcCeSSH",
    "CiscoViptelaSSH",
    "CiscoIosBase",
    "CiscoIosFileTransfer",
    "InLineTransfer",
    "CiscoAsaFileTransfer",
    "CiscoNxosFileTransfer",
    "CiscoIosSerial",
    "CiscoXrFileTransfer",
<<<<<<< HEAD
    "CiscoCloudnativeSSH",
    "CiscoCloudnativeTelnet",
    "CiscoCxrHa",
=======
    "CiscoBspSSH",
    "CiscoBspTelnet",
>>>>>>> add1811e
]<|MERGE_RESOLUTION|>--- conflicted
+++ resolved
@@ -15,11 +15,8 @@
 from netmiko.cisco.cisco_s300 import CiscoS300Telnet
 from netmiko.cisco.cisco_tp_tcce import CiscoTpTcCeSSH
 from netmiko.cisco.cisco_viptela import CiscoViptelaSSH
-<<<<<<< HEAD
 from netmiko.cisco.cisco_cloudnative import CiscoCloudnativeSSH, CiscoCloudnativeTelnet
-=======
 from netmiko.cisco.cisco_bsp import CiscoBspSSH, CiscoBspTelnet
->>>>>>> add1811e
 
 __all__ = [
     "CiscoIosSSH",
@@ -41,12 +38,9 @@
     "CiscoNxosFileTransfer",
     "CiscoIosSerial",
     "CiscoXrFileTransfer",
-<<<<<<< HEAD
+    "CiscoBspSSH",
+    "CiscoBspTelnet",
     "CiscoCloudnativeSSH",
     "CiscoCloudnativeTelnet",
     "CiscoCxrHa",
-=======
-    "CiscoBspSSH",
-    "CiscoBspTelnet",
->>>>>>> add1811e
 ]