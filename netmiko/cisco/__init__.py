from netmiko.cisco.cisco_ios import (
    CiscoIosBase,
    CiscoIosSSH,
    CiscoIosTelnet,
    CiscoIosSerial,
)
from netmiko.cisco.cisco_ios import CiscoIosFileTransfer
from netmiko.cisco.cisco_ios import InLineTransfer
from netmiko.cisco.cisco_asa_ssh import CiscoAsaSSH, CiscoAsaFileTransfer
from netmiko.cisco.cisco_ftd_ssh import CiscoFtdSSH
from netmiko.cisco.cisco_nxos_ssh import CiscoNxosSSH, CiscoNxosFileTransfer
from netmiko.cisco.cisco_xr import CiscoXrSSH, CiscoXrTelnet, CiscoXrFileTransfer, CiscoCxrHa
from netmiko.cisco.cisco_wlc_ssh import CiscoWlcSSH
from netmiko.cisco.cisco_s300 import CiscoS300SSH
from netmiko.cisco.cisco_s300 import CiscoS300Telnet
from netmiko.cisco.cisco_tp_tcce import CiscoTpTcCeSSH
from netmiko.cisco.cisco_viptela import CiscoViptelaSSH
from netmiko.cisco.cisco_cloudnative import CiscoCloudnativeSSH, CiscoCloudnativeTelnet

__all__ = [
    "CiscoIosSSH",
    "CiscoIosTelnet",
    "CiscoAsaSSH",
    "CiscoFtdSSH",
    "CiscoNxosSSH",
    "CiscoXrSSH",
    "CiscoXrTelnet",
    "CiscoWlcSSH",
    "CiscoS300SSH",
    "CiscoS300Telnet",
    "CiscoTpTcCeSSH",
    "CiscoViptelaSSH",
    "CiscoIosBase",
    "CiscoIosFileTransfer",
    "InLineTransfer",
    "CiscoAsaFileTransfer",
    "CiscoNxosFileTransfer",
    "CiscoIosSerial",
    "CiscoXrFileTransfer",
<<<<<<< HEAD
    "CiscoCloudnativeSSH",
    "CiscoCloudnativeTelnet",
=======
    "CiscoCxrHa",
>>>>>>> ab2e4ba1
]<|MERGE_RESOLUTION|>--- conflicted
+++ resolved
@@ -37,10 +37,7 @@
     "CiscoNxosFileTransfer",
     "CiscoIosSerial",
     "CiscoXrFileTransfer",
-<<<<<<< HEAD
     "CiscoCloudnativeSSH",
     "CiscoCloudnativeTelnet",
-=======
     "CiscoCxrHa",
->>>>>>> ab2e4ba1
 ]