--- conflicted
+++ resolved
@@ -223,8 +223,7 @@
   interface_ip: 1.2.3.5 
   version_banner: "NOS version 2.09 #0001"
   multiple_line_output: "Interface br328"
-
-<<<<<<< HEAD
+  
 dlink_ds:
   base_prompt: DGS-3120-24TC:admin
   router_prompt : DGS-3120-24TC:admin#
@@ -232,7 +231,7 @@
   version_banner: "D-Link Corporation"
   multiple_line_output: "End of configuration file"
   interface_ip: 192.168.50.10
-=======
+
 ruijie_os:
   base_prompt: Ruijie
   router_prompt : Ruijie>
@@ -241,5 +240,4 @@
   version_banner: "Ruijie Networks"
   multiple_line_output: ""
   file_check_cmd: "logging buffered 8880"
-  save_config: 'OK'
->>>>>>> 08a54996
+  save_config: 'OK'